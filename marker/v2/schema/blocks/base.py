from __future__ import annotations

from typing import Any, List, Literal, Optional

from pydantic import BaseModel, ConfigDict, field_validator

from marker.v2.schema.polygon import PolygonBox


class BlockOutput(BaseModel):
    html: str
    polygon: PolygonBox
    id: BlockId
    children: List[BlockOutput] | None = None


class BlockId(BaseModel):
    page_id: int
    block_id: int | None = None
    block_type: str | None = None

    def __str__(self):
        if self.block_type is None or self.block_id is None:
            return f"/page/{self.page_id}"
        return f"/page/{self.page_id}/{self.block_type}/{self.block_id}"

    def __repr__(self):
        return str(self)

    def __eq__(self, other):
<<<<<<< HEAD
        if isinstance(other, str):
            return str(self) == other
        elif not isinstance(other, BlockId):
=======
        if not isinstance(other, (BlockId, str)):
>>>>>>> 7b0adc2b
            return NotImplemented

        if isinstance(other, str):
            return str(self) == other
        else:
            return self.page_id == other.page_id and self.block_id == other.block_id and self.block_type == other.block_type

    @field_validator("block_type")
    @classmethod
    def validate_block_type(cls, v):
        from marker.v2.schema import BlockTypes
        if not hasattr(BlockTypes, v):
            raise ValueError(f"Invalid block type: {v}")
        return v


class Block(BaseModel):
    polygon: PolygonBox
    block_type: Optional[str] = None
    block_id: Optional[int] = None
    page_id: Optional[int] = None
    text_extraction_method: Optional[Literal['pdftext', 'surya']] = None
    structure: List[BlockId] | None = None  # The top-level page structure, which is the block ids in order
    rendered: Any | None = None  # The rendered output of the block

    model_config = ConfigDict(arbitrary_types_allowed=True)

    @property
    def id(self) -> BlockId:
        return BlockId(
            page_id=self.page_id,
            block_id=self.block_id,
            block_type=self.block_type
        )

    def add_structure(self, block: Block):
        if self.structure is None:
            self.structure = [block.id]
        else:
            self.structure.append(block.id)

    def update_structure_item(self, old_id: BlockId, new_id: BlockId):
        if self.structure is not None:
            for i, item in enumerate(self.structure):
                if item == old_id:
                    self.structure[i] = new_id
                    break

    def remove_structure_items(self, block_ids: List[BlockId]):
        if self.structure is not None:
            self.structure = [item for item in self.structure if item not in block_ids]

    def raw_text(self, document) -> str:
        from marker.v2.schema.text.line import Line
        from marker.v2.schema.text.span import Span

        if self.structure is None:
            if isinstance(self, Span):
                return self.text
            else:
                return ""

        text = ""
        for block_id in self.structure:
            block = document.get_block(block_id)
            text += block.raw_text(document)
            if isinstance(block, Line):
                text += "\n"
        return text

    def assemble_html(self, child_blocks):
        template = ""
        for c in child_blocks:
            template += f"<content-ref src='{c.id}'></content-ref>"
        return template

    def render(self, document):
        child_content = []
        if self.structure is not None and len(self.structure) > 0:
            for block_id in self.structure:
                block = document.get_block(block_id)
                child_content.append(block.render(document))

        return BlockOutput(
            html=self.assemble_html(child_content),
            polygon=self.polygon,
            id=self.id,
            children=child_content
        )<|MERGE_RESOLUTION|>--- conflicted
+++ resolved
@@ -28,13 +28,7 @@
         return str(self)
 
     def __eq__(self, other):
-<<<<<<< HEAD
-        if isinstance(other, str):
-            return str(self) == other
-        elif not isinstance(other, BlockId):
-=======
         if not isinstance(other, (BlockId, str)):
->>>>>>> 7b0adc2b
             return NotImplemented
 
         if isinstance(other, str):
