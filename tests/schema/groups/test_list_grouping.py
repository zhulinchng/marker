import pytest

from marker.v2.builders.structure import StructureBuilder
from marker.v2.schema import BlockTypes


@pytest.mark.config({"page_range": [4]})
def test_list_grouping(pdf_document):
    structure = StructureBuilder()
    structure(pdf_document)

<<<<<<< HEAD
    page = pdf_document.page[0]
=======
    page = pdf_document.pages[0]
>>>>>>> 6fdfd974
    list_groups = []
    for block in page.children:
        if block.block_type == BlockTypes.ListGroup:
            list_groups.append(block)

    assert len(list_groups) == 1<|MERGE_RESOLUTION|>--- conflicted
+++ resolved
@@ -9,11 +9,7 @@
     structure = StructureBuilder()
     structure(pdf_document)
 
-<<<<<<< HEAD
-    page = pdf_document.page[0]
-=======
     page = pdf_document.pages[0]
->>>>>>> 6fdfd974
     list_groups = []
     for block in page.children:
         if block.block_type == BlockTypes.ListGroup:
